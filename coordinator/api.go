--- conflicted
+++ resolved
@@ -96,13 +96,7 @@
 		return err
 	}
 
-<<<<<<< HEAD
-	err = client.Call("Cohort.ProcessCommands", cmd, &response)
-	return err
-=======
 	return client.Call("Cohort.ProcessCommands", cmd, &response)
->>>>>>> aa4ef429
-
 }
 
 // Transaction atomically executes the transaction .
